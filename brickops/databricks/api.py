--- conflicted
+++ resolved
@@ -178,7 +178,6 @@
         logger.info(f"Running job: {job_id}")
         return self.post("jobs/run-now", payload={"job_id": job_id})
 
-<<<<<<< HEAD
     def run_pipeline_now(self: ApiClient, pipeline_id: str) -> dict[str, Any]:
         logger.info(f"Running pipeline: {pipeline_id}")
         return self.post(
@@ -187,17 +186,13 @@
             version="2.0",
         )
 
-    def update_job(
-=======
     def reset_job(
->>>>>>> c84f44ec
         self: ApiClient, *, job_id: str, job_name: str, job_config: dict[str, Any]
     ) -> dict[str, Any]:
         logger.info(f"Resetting job: {job_name}")
         data = {"job_id": job_id, "new_settings": job_config}
         return self.post("jobs/reset", version="2.2", payload=data)
 
-<<<<<<< HEAD
     def update_pipeline(
         self: ApiClient,
         *,
@@ -217,8 +212,6 @@
             )
             raise e
 
-=======
->>>>>>> c84f44ec
     def create_job(
         self: ApiClient, job_name: str, job_config: dict[str, Any]
     ) -> dict[str, Any]:
