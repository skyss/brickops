--- conflicted
+++ resolved
@@ -55,11 +55,7 @@
 ) -> dict[str, Any]:
     api_client = api.ApiClient(db_context.api_url, db_context.api_token)
     if job := api_client.get_job_by_name(job_name=job_config.name):
-<<<<<<< HEAD
-        return api_client.update_job(
-=======
         return api_client.reset_job(
->>>>>>> c84f44ec
             job_id=job["job_id"], job_name=job_config.name, job_config=job_config.dict()
         )
 
